--- conflicted
+++ resolved
@@ -4,9 +4,6 @@
 # Node.js
 node_modules
 npm-debug.log
-<<<<<<< HEAD
 
 test.js
-=======
-config.js
->>>>>>> 89ff65ad
+config.js